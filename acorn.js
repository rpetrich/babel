--- conflicted
+++ resolved
@@ -618,7 +618,7 @@
     tokRegexpAllowed = type.beforeExpr;
     if (options.onToken) {
       options.onToken(new Token());
-  	}
+    }
   }
 
   function skipBlockComment() {
@@ -2384,26 +2384,6 @@
       if (options.ecmaVersion >= 6 && tokType === _for) {
         val = parseComprehension(startNodeAt(start), true);
       } else {
-<<<<<<< HEAD
-      var oldParenL = ++metParenL;
-      if (tokType !== _parenR) {
-        val = parseExpression();
-        exprList = val.type === "SequenceExpression" ? val.expressions : [val];
-      } else {
-        exprList = [];
-      }
-      expect(_parenR);
-      // if '=>' follows '(...)', convert contents to arguments
-      if (metParenL === oldParenL && eat(_arrow)) {
-          val = parseArrowExpression(startNode(), exprList);
-      } else {
-        // forbid '()' before everything but '=>'
-        if (!val) unexpected(lastStart);
-        // forbid '...' in sequence expressions
-        if (options.ecmaVersion >= 6) {
-          for (var i = 0; i < exprList.length; i++) {
-            if (exprList[i].type === "SpreadElement") unexpected();
-=======
         var oldParenL = ++metParenL;
         if (tokType !== _parenR) {
           val = parseExpression();
@@ -2423,7 +2403,6 @@
             for (var i = 0; i < exprList.length; i++) {
               if (exprList[i].type === "SpreadElement") unexpected();
             }
->>>>>>> 5ff7e59a
           }
 
           if (options.preserveParens) {
@@ -2433,19 +2412,6 @@
           }
         }
       }
-<<<<<<< HEAD
-      }
-      val.start = tokStart1;
-      val.end = lastEnd;
-      if (options.locations) {
-        val.loc.start = tokStartLoc1;
-        val.loc.end = lastEndLoc;
-      }
-      if (options.ranges) {
-        val.range = [tokStart1, lastEnd];
-      }
-=======
->>>>>>> 5ff7e59a
       return val;
 
     case _bracketL:
@@ -3048,10 +3014,11 @@
   // Parse JSX object.
 
   function parseXJSMemberExpression() {
+    var start = storeCurrentPos();
     var node = parseXJSIdentifier();
 
     while (eat(_dot)) {
-      var newNode = startNodeFrom(node);
+      var newNode = startNodeAt(start);
       newNode.object = node;
       newNode.property = parseXJSIdentifier();
       node = finishNode(newNode, "XJSMemberExpression");
@@ -3274,6 +3241,7 @@
 
   function parseXJSElement() {
     var node = startNode();
+
     var children = [];
 
     var origInXJSChild = inXJSChild;
