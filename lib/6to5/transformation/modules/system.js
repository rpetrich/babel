module.exports = SystemFormatter;

var util     = require("../../util");
var t        = require("../../types");
var traverse = require("../../traverse");
var _        = require("lodash");

<<<<<<< HEAD
var SETTER_MODULE_NAMESPACE = t.identifier("m");
var NULL_SETTER             = t.literal(null);
=======
var SETTER_MODULE_NAMESPACE        = t.identifier("m");
var PRIVATE_MODULE_NAME_IDENTIFIER = t.identifier("__moduleName");
var DEFAULT_IDENTIFIER             = t.identifier("default");
var NULL_SETTER                    = t.literal(null);
>>>>>>> 104b1f4c

function SystemFormatter(file) {
  this.moduleNameLiteral  = null;
  this.exportedStatements = [];
  this.moduleDependencies = {};
  this.importedVariables  = {};

  this.exportIdentifier   = file.generateUidIdentifier("export");
  this.file               = file;

  /**
   * @type Function
   * @param {Array} args - The arguments of the "_export(...args)" function
   * @return {Object} The expression statement with the call expression.
   */
  this._makeExportStatements = _.compose(
    t.expressionStatement,
    // will generate the call expression : _export(...args)
    _.partial(t.callExpression, this.exportIdentifier)
  );
}

SystemFormatter.prototype.import =
  SystemFormatter.prototype.export = function (node, nodes) {
    nodes.push(node);
  };

SystemFormatter.prototype.importSpecifier =
  SystemFormatter.prototype.exportSpecifier = function (specifier, node, nodes) {
    if (!nodes.length) nodes.push(node);
  };

SystemFormatter.prototype.transform = function (ast) {

  var systemTransform = this;

  // extract the module name
  this.moduleNameLiteral = t.literal(
    this.file.opts.filename.replace(/^.*\//, "").replace(/\..*$/, "")
  );

  // Post extraction of the import/export declaration
  traverse(ast, function (node) {
    var replacementNode = null;

    /**
     * Process the current node with an extractor.
     * @param {Function} extractor Extract the node data
     * @returns {*} Can be a `node` (for replacement), void 0 (for removing)
     *   or false.
     */
    function processTheNode(extractor) {
      var result = extractor.call(systemTransform, node);
      result = (result === void 0) ? [] : result;
      replacementNode = result || replacementNode;
      return !!replacementNode;
    }

    _.some([
        // Import
        SystemFormatter.prototype._extractImportSpecifiers,
        SystemFormatter.prototype._extractImport,

        // Export
        SystemFormatter.prototype._extractExportDefault,
        SystemFormatter.prototype._extractExportVariableDeclaration,
        SystemFormatter.prototype._extractExportFunctionDeclaration,
        SystemFormatter.prototype._extractExportSpecifiers
      ],
      processTheNode
    );

    return replacementNode;
  });

  // Other
  this._prependImportVariables(ast);
  this._prependPrivateModuleName(ast);
  this._appendModuleReturnStatement(ast);
  this._wrapInSystemRegisterCallExpression(ast);
};

//
// Import extraction
//

SystemFormatter.prototype._extractImportSpecifiers = function (node) {

  var systemTransform = this;

  if (!(t.isImportDeclaration(node) && node.specifiers && node.specifiers.length )) {
    return false;
  }

  _.each(node.specifiers, function (specifier) {

    var variableName = t.getSpecifierName(specifier);

    if (specifier.default) {
      specifier.id = DEFAULT_IDENTIFIER;
    }

    var right = SETTER_MODULE_NAMESPACE;
    if (!t.isImportBatchSpecifier(specifier)) {
      right = t.memberExpression(right, specifier.id);
    }
    systemTransform.importedVariables[variableName.name] = true;
    systemTransform._addImportStatement(node.source.value, t.expressionStatement(
      t.assignmentExpression("=", variableName, right)
    ));

  });
};

SystemFormatter.prototype._extractImport = function (node) {
  if (!(t.isImportDeclaration(node))) {
    return false;
  }

  this._addImportStatement(node.source.value);
};

//
// Export extraction
//

SystemFormatter.prototype._extractExportDefault = function (node) {
  if (!(t.isExportDeclaration(node) && node.default)) {
    return false;
  }

  var declar = node.declaration;
  var variableName = DEFAULT_IDENTIFIER.name;
  var returnNode;

  if (t.isFunction(declar)) {
    if (!declar.id) {
      declar.id = this.file.generateUidIdentifier("anonymous");
    }
    returnNode = t.toStatement(declar);
    declar = declar.id;
  }

  this._addToExportStatements(variableName, declar);

  return returnNode;
};

SystemFormatter.prototype._extractExportVariableDeclaration = function (node) {
  var systemTransform = this;
  var declar          = node.declaration;

  if (!(t.isExportDeclaration(node) && t.isVariableDeclaration(declar))) {
    return false;
  }

  function separateDeclarationAndInit(memo, varDeclar) {
    memo.varDeclaration.push(_.omit(varDeclar, "init"));
    systemTransform._addToExportStatements(varDeclar.id.name, varDeclar);
    return memo;
  }

  var declarationSeparation = _.reduce(
    declar.declarations,
    separateDeclarationAndInit,
    { varDeclaration: [], varInitialization: [] }
  );

  return _.assign(declar, { declarations: declarationSeparation.varDeclaration });
};

SystemFormatter.prototype._extractExportFunctionDeclaration = function (node) {
  var declar = node.declaration;

  if (!(t.isExportDeclaration(node) && t.isFunctionDeclaration(declar))) {
    return false;
  }
  this._addToExportStatements(declar.id.name, declar.id);
  return declar;

};

SystemFormatter.prototype._extractExportSpecifiers = function (node) {
  var systemTransform = this;

<<<<<<< HEAD
  // import foo from "foo";
=======
  if (!( t.isExportDeclaration(node) && node.specifiers )) {
    return false;
  }
>>>>>>> 104b1f4c

  _.each(node.specifiers, function (specifier) {

    // Run each, break when one is true.
    _.some([
      SystemFormatter.prototype._extractExportBatch,
      SystemFormatter.prototype._extractExportFrom,
      SystemFormatter.prototype._extractExportNamed
    ], function (extractor) {
      var result = extractor.call(systemTransform, specifier, node);
      return result === void 0 || result;
    });

  });

  // Note: here we don't care about the node replacement.
  // The current node will always be removed.
  // So no return.
};

SystemFormatter.prototype._extractExportBatch = function (specifier, node) {

  if (!(node.source && t.isExportBatchSpecifier(specifier))) {
    return false;
  }

  var exportBatch = this._makeExportWildcard(SETTER_MODULE_NAMESPACE);
  this._addImportStatement(node.source.value, exportBatch);
};

SystemFormatter.prototype._extractExportFrom = function (specifier, node) {

  // Weak test here...
  if (!(node.source)) {
    return false;
  }

  var variableName = t.getSpecifierName(specifier);

  var target = t.memberExpression(
    SETTER_MODULE_NAMESPACE,
    specifier.id
  );

  var exportSelection = this._makeExportStatements([
    t.literal(variableName.name), target
  ]);

  this._addImportStatement(node.source.value, exportSelection);
};

SystemFormatter.prototype._extractExportNamed = function (specifier) {

  // Last case...
  // Dunno what to test here...

  var variableName = t.getSpecifierName(specifier);
  this._addToExportStatements(variableName.name, specifier.id);
};

//
// Utils collection handler
//

SystemFormatter.prototype._addToExportStatements = function (name, identifier) {
  this.exportedStatements.push(
    this._makeExportStatements([t.literal(name), identifier])
  );
};

/**
 * Generate a export wildcard expression
 * /!\ this is a hack over the existing "exports-wildcard" template
 * @param objectIdentifier
 * @returns the export wildcard expression
 * @private
 */
SystemFormatter.prototype._makeExportWildcard = function (objectIdentifier) {

  var exportStatement = util.template("exports-wildcard", {
    OBJECT: objectIdentifier
  }, true);

  delete exportStatement.expression.callee.expression._scopeReferences;

  var forStatement = exportStatement.expression.callee.expression.body.body[0];
  var iteratorIdentifier = forStatement.left.declarations[0].id;
  var target = t.memberExpression(
    forStatement.right,
    iteratorIdentifier,
    true
  );

  forStatement.body.body = [
    this._makeExportStatements([iteratorIdentifier, target])
  ];

  return exportStatement;
};

SystemFormatter.prototype._addImportStatement = function (name, importStatement) {
  this.moduleDependencies[name] = this.moduleDependencies[name] || [];
  importStatement && this.moduleDependencies[name].push(importStatement);
};

//
// Additional body content
//

SystemFormatter.prototype._prependImportVariables = function (ast) {

  var declaredSetters = _(this.importedVariables).keys().map(function (name) {
      return _.compose(t.variableDeclarator, t.identifier)(name);
    }
  ).value();

  if (declaredSetters.length) {
    ast.program.body.splice(1, 0, t.variableDeclaration("var", declaredSetters));
  }
};

SystemFormatter.prototype._prependPrivateModuleName = function (ast) {
  // generate the __moduleName variable
  var moduleNameVariableNode = t.variableDeclaration("var", [
    t.variableDeclarator(
      PRIVATE_MODULE_NAME_IDENTIFIER,
      this.moduleNameLiteral
    )
  ]);

  ast.program.body.splice(1, 0, moduleNameVariableNode);
};

SystemFormatter.prototype._buildSetters = function () {
  // generate setters array expression elements
  return _.map(this.moduleDependencies, function (specs) {
    if (!specs.length) {
      return NULL_SETTER;
    }

    return t.functionExpression(
      null, [SETTER_MODULE_NAMESPACE], t.blockStatement(specs)
    );
  });
};

SystemFormatter.prototype._appendModuleReturnStatement = function (ast) {

  // generate the execute function expression
  var executeFunctionExpression = t.functionExpression(
    null, [], t.blockStatement(this.exportedStatements)
  );

  // generate the execute function expression
  var settersArrayExpression = t.arrayExpression(this._buildSetters());

  // generate the return statement
  var moduleReturnStatement = t.returnStatement(t.objectExpression([
    t.property("init", t.identifier("setters"), settersArrayExpression),
    t.property("init", t.identifier("execute"), executeFunctionExpression)
  ]));

  ast.program.body.push(moduleReturnStatement);
};

SystemFormatter.prototype._wrapInSystemRegisterCallExpression = function (ast) {
  var program = ast.program;
  var body    = program.body;

  var moduleDependencyNames = Object
    .keys(this.moduleDependencies)
    .map(t.literal);

  var runner = util.template("register", {
    MODULE_NAME: this.moduleNameLiteral,
    MODULE_DEPENDENCIES: t.arrayExpression(moduleDependencyNames),
    MODULE_BODY: t.functionExpression(
      null,
      [this.exportIdentifier],
      t.blockStatement(body)
    )
  });

  program.body = [t.expressionStatement(runner)];
};<|MERGE_RESOLUTION|>--- conflicted
+++ resolved
@@ -5,15 +5,10 @@
 var traverse = require("../../traverse");
 var _        = require("lodash");
 
-<<<<<<< HEAD
-var SETTER_MODULE_NAMESPACE = t.identifier("m");
-var NULL_SETTER             = t.literal(null);
-=======
 var SETTER_MODULE_NAMESPACE        = t.identifier("m");
 var PRIVATE_MODULE_NAME_IDENTIFIER = t.identifier("__moduleName");
 var DEFAULT_IDENTIFIER             = t.identifier("default");
 var NULL_SETTER                    = t.literal(null);
->>>>>>> 104b1f4c
 
 function SystemFormatter(file) {
   this.moduleNameLiteral  = null;
@@ -199,13 +194,9 @@
 SystemFormatter.prototype._extractExportSpecifiers = function (node) {
   var systemTransform = this;
 
-<<<<<<< HEAD
-  // import foo from "foo";
-=======
   if (!( t.isExportDeclaration(node) && node.specifiers )) {
     return false;
   }
->>>>>>> 104b1f4c
 
   _.each(node.specifiers, function (specifier) {
 
