/* jshint newcap: false, freeze: false */

require("core-js/shim");
require("./transformation/transformers/es6-generators/runtime");

var ensureSymbol = function (key) {
  Symbol[key] = Symbol[key] || Symbol(key);
};

<<<<<<< HEAD
var ensureProto = function (Constructor, key, val) {
  var proto = Constructor.prototype;
  if (!proto[key]) {
    Object.defineProperty(proto, key, {
      value: val
    });
  }
};

//

if (typeof Symbol === "undefined") {
  require("es6-symbol/implement");

  var globSymbols = {};

  Symbol.for = function (key) {
    return globSymbols[key] = globSymbols[key] || Symbol(key);
  };

  Symbol.keyFor = function (sym) {
    return sym.__description__;
  };
}

require("es6-shim");
require("regenerator/runtime");

ensureSymbol("species");

// Abstract references

ensureSymbol("referenceGet");
ensureSymbol("referenceSet");
ensureSymbol("referenceDelete");

ensureProto(Function, Symbol.referenceGet, function () { return this; });

ensureProto(Map, Symbol.referenceGet, Map.prototype.get);
ensureProto(Map, Symbol.referenceSet, Map.prototype.set);
ensureProto(Map, Symbol.referenceDelete, Map.prototype.delete);

if (global.WeakMap) {
  ensureProto(WeakMap, Symbol.referenceGet, WeakMap.prototype.get);
  ensureProto(WeakMap, Symbol.referenceSet, WeakMap.prototype.set);
  ensureProto(WeakMap, Symbol.referenceDelete, WeakMap.prototype.delete);
}
=======
ensureSymbol("species");
ensureSymbol("hasInstance");
ensureSymbol("isConcatSpreadable");
ensureSymbol("isRegExp");
ensureSymbol("toPrimitive");
ensureSymbol("toStringTag");
ensureSymbol("unscopables");
>>>>>>> 363b1631
<|MERGE_RESOLUTION|>--- conflicted
+++ resolved
@@ -1,66 +1,2 @@
-/* jshint newcap: false, freeze: false */
-
 require("core-js/shim");
-require("./transformation/transformers/es6-generators/runtime");
-
-var ensureSymbol = function (key) {
-  Symbol[key] = Symbol[key] || Symbol(key);
-};
-
-<<<<<<< HEAD
-var ensureProto = function (Constructor, key, val) {
-  var proto = Constructor.prototype;
-  if (!proto[key]) {
-    Object.defineProperty(proto, key, {
-      value: val
-    });
-  }
-};
-
-//
-
-if (typeof Symbol === "undefined") {
-  require("es6-symbol/implement");
-
-  var globSymbols = {};
-
-  Symbol.for = function (key) {
-    return globSymbols[key] = globSymbols[key] || Symbol(key);
-  };
-
-  Symbol.keyFor = function (sym) {
-    return sym.__description__;
-  };
-}
-
-require("es6-shim");
-require("regenerator/runtime");
-
-ensureSymbol("species");
-
-// Abstract references
-
-ensureSymbol("referenceGet");
-ensureSymbol("referenceSet");
-ensureSymbol("referenceDelete");
-
-ensureProto(Function, Symbol.referenceGet, function () { return this; });
-
-ensureProto(Map, Symbol.referenceGet, Map.prototype.get);
-ensureProto(Map, Symbol.referenceSet, Map.prototype.set);
-ensureProto(Map, Symbol.referenceDelete, Map.prototype.delete);
-
-if (global.WeakMap) {
-  ensureProto(WeakMap, Symbol.referenceGet, WeakMap.prototype.get);
-  ensureProto(WeakMap, Symbol.referenceSet, WeakMap.prototype.set);
-  ensureProto(WeakMap, Symbol.referenceDelete, WeakMap.prototype.delete);
-}
-=======
-ensureSymbol("species");
-ensureSymbol("hasInstance");
-ensureSymbol("isConcatSpreadable");
-ensureSymbol("isRegExp");
-ensureSymbol("toPrimitive");
-ensureSymbol("toStringTag");
-ensureSymbol("unscopables");
->>>>>>> 363b1631
+require("./transformation/transformers/es6-generators/runtime");