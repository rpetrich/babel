{
  "name": "babel-plugin-transform-es2015-modules-commonjs",
  "version": "6.24.1",
  "description": "This plugin transforms ES2015 modules to CommonJS",
  "repository": "https://github.com/babel/babel/tree/master/packages/babel-plugin-transform-es2015-modules-commonjs",
  "license": "MIT",
  "main": "lib/index.js",
  "dependencies": {
    "babel-types": "^6.24.1",
    "babel-runtime": "^6.22.0",
    "babel-template": "^6.24.1",
    "babel-plugin-transform-strict-mode": "^6.24.1"
  },
  "keywords": [
    "babel-plugin"
  ],
  "devDependencies": {
<<<<<<< HEAD
    "babel-helper-plugin-test-runner": "^6.24.0",
    "babel-plugin-syntax-object-rest-spread": "^6.13.0"
=======
    "babel-helper-plugin-test-runner": "^6.24.1"
>>>>>>> ccd314cb
  }
}<|MERGE_RESOLUTION|>--- conflicted
+++ resolved
@@ -15,11 +15,7 @@
     "babel-plugin"
   ],
   "devDependencies": {
-<<<<<<< HEAD
-    "babel-helper-plugin-test-runner": "^6.24.0",
+    "babel-helper-plugin-test-runner": "^6.24.1",
     "babel-plugin-syntax-object-rest-spread": "^6.13.0"
-=======
-    "babel-helper-plugin-test-runner": "^6.24.1"
->>>>>>> ccd314cb
   }
 }