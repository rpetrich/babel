--- conflicted
+++ resolved
@@ -6,18 +6,10 @@
   "license": "MIT",
   "main": "lib/index.js",
   "dependencies": {
-<<<<<<< HEAD
-    "babel-traverse": "^6.22.0",
-    "babel-types": "^6.22.0",
-    "babel-template": "^6.22.0",
-    "lodash": "^4.2.0"
-=======
     "babel-traverse": "^6.23.0",
     "babel-types": "^6.23.0",
     "babel-template": "^6.23.0",
-    "lodash": "^4.2.0",
-    "babel-runtime": "^6.22.0"
->>>>>>> 11cf0e0b
+    "lodash": "^4.2.0"
   },
   "keywords": [
     "babel-plugin"
